package configurations

import model.CIBuildModel
import model.OS
import model.TestCoverage
import model.TestType

class FunctionalTest(model: CIBuildModel, testCoverage: TestCoverage, subProject: String = "") : BaseGradleBuildType(model, {
    uuid = testCoverage.asConfigurationId(model, subProject)
    extId = uuid
    name = testCoverage.asName() + if (!subProject.isEmpty()) " ($subProject)" else ""
    val testTask = if (!subProject.isEmpty()) {
        subProject + ":"
    } else {
        ""
    } + testCoverage.testType.name + "Test"
    val quickTest = testCoverage.testType == TestType.quick
    applyDefaults(model, this, testTask, notQuick = !quickTest, os = testCoverage.os,
            extraParameters = """"-PtestJavaHome=%${testCoverage.os}.${testCoverage.version}.${testCoverage.vendor}.64bit%"""",
            timeout = if (quickTest) 60 else 180)

    params {
        param("env.JAVA_HOME", "%${testCoverage.os}.java8.oracle.64bit%")
        if (testCoverage.os == OS.linux) {
<<<<<<< HEAD
            param("env.JAVA_9", "%linux.java9.oracle.64bit%")
            param("env.JAVA_10", "%linux.java10.oracle.64bit%")
=======
>>>>>>> f24f5179
            param("env.ANDROID_HOME", "/opt/android/sdk")
        }
    }
})<|MERGE_RESOLUTION|>--- conflicted
+++ resolved
@@ -22,11 +22,6 @@
     params {
         param("env.JAVA_HOME", "%${testCoverage.os}.java8.oracle.64bit%")
         if (testCoverage.os == OS.linux) {
-<<<<<<< HEAD
-            param("env.JAVA_9", "%linux.java9.oracle.64bit%")
-            param("env.JAVA_10", "%linux.java10.oracle.64bit%")
-=======
->>>>>>> f24f5179
             param("env.ANDROID_HOME", "/opt/android/sdk")
         }
     }
